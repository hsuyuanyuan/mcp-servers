# Model Context Protocol servers

This repository is a collection of *reference implementations* for the [Model Context Protocol](https://modelcontextprotocol.io/) (MCP), as well as references
to community built servers and additional resources.

The servers in this repository showcase the versatility and extensibility of MCP, demonstrating how it can be used to give Large Language Models (LLMs) secure, controlled access to tools and data sources.
Each MCP server is implemented with either the [Typescript MCP SDK](https://github.com/modelcontextprotocol/typescript-sdk) or [Python MCP SDK](https://github.com/modelcontextprotocol/python-sdk).

> Note: Lists in this README are maintained in alphabetical order to minimize merge conflicts when adding new items.

## 🌟 Reference Servers

These servers aim to demonstrate MCP features and the TypeScript and Python SDKs.

- **[AWS KB Retrieval](src/aws-kb-retrieval-server)** - Retrieval from AWS Knowledge Base using Bedrock Agent Runtime
- **[Brave Search](src/brave-search)** - Web and local search using Brave's Search API
- **[EverArt](src/everart)** - AI image generation using various models
- **[Everything](src/everything)** - Reference / test server with prompts, resources, and tools
- **[Fetch](src/fetch)** - Web content fetching and conversion for efficient LLM usage
- **[Filesystem](src/filesystem)** - Secure file operations with configurable access controls
- **[Git](src/git)** - Tools to read, search, and manipulate Git repositories
- **[GitHub](src/github)** - Repository management, file operations, and GitHub API integration
- **[GitLab](src/gitlab)** - GitLab API, enabling project management
- **[Google Drive](src/gdrive)** - File access and search capabilities for Google Drive
- **[Google Maps](src/google-maps)** - Location services, directions, and place details
- **[Memory](src/memory)** - Knowledge graph-based persistent memory system
- **[PostgreSQL](src/postgres)** - Read-only database access with schema inspection
- **[Puppeteer](src/puppeteer)** - Browser automation and web scraping
- **[Sentry](src/sentry)** - Retrieving and analyzing issues from Sentry.io
- **[Sequential Thinking](src/sequentialthinking)** - Dynamic and reflective problem-solving through thought sequences
- **[Slack](src/slack)** - Channel management and messaging capabilities
- **[Sqlite](src/sqlite)** - Database interaction and business intelligence capabilities
- **[Time](src/time)** - Time and timezone conversion capabilities

## 🤝 Third-Party Servers

### 🎖️ Official Integrations

Official integrations are maintained by companies building production ready MCP servers for their platforms.

- <img height="12" width="12" src="https://apify.com/favicon.ico" alt="Apify Logo" /> **[Apify](https://github.com/apify/actors-mcp-server)** - [Actors MCP Server](https://apify.com/apify/actors-mcp-server): Use 3,000+ pre-built cloud tools to extract data from websites, e-commerce, social media, search engines, maps, and more
- <img height="12" width="12" src="https://axiom.co/favicon.ico" alt="Axiom Logo" /> **[Axiom](https://github.com/axiomhq/mcp-server-axiom)** - Query and analyze your Axiom logs, traces, and all other event data in natural language
- <img height="12" width="12" src="https://browserbase.com/favicon.ico" alt="Browserbase Logo" /> **[Browserbase](https://github.com/browserbase/mcp-server-browserbase)** - Automate browser interactions in the cloud (e.g. web navigation, data extraction, form filling, and more)
- <img height="12" width="12" src="https://cdn.simpleicons.org/cloudflare" /> **[Cloudflare](https://github.com/cloudflare/mcp-server-cloudflare)** - Deploy, configure & interrogate your resources on the Cloudflare developer platform (e.g. Workers/KV/R2/D1)
- <img height="12" width="12" src="https://e2b.dev/favicon.ico" alt="E2B Logo" /> **[E2B](https://github.com/e2b-dev/mcp-server)** - Run code in secure sandboxes hosted by [E2B](https://e2b.dev)
- <img height="12" width="12" src="https://esignatures.com/favicon.ico" alt="eSignatures Logo" /> **[eSignatures](https://github.com/esignaturescom/mcp-server-esignatures)** - Contract and template management for drafting, reviewing, and sending binding contracts.
- [Eunomia](https://github.com/whataboutyou-ai/eunomia-MCP-server)** - Extension of the Eunomia framework that connects Eunomia instruments with MCP servers
- <img height="12" width="12" src="https://exa.ai/images/favicon-32x32.png" alt="Exa Logo" /> **[Exa](https://github.com/exa-labs/exa-mcp-server)** - Search Engine made for AIs by [Exa](https://exa.ai)
- <img height="12" width="12" src="https://fireproof.storage/favicon.ico" alt="Fireproof Logo" /> **[Fireproof](https://github.com/fireproof-storage/mcp-database-server)** - Immutable ledger database with live synchronization
- <img height="12" width="12" src="https://grafana.com/favicon.ico" alt="Grafana Logo" /> **[Grafana](https://github.com/grafana/mcp-grafana)** - Search dashboards, investigate incidents and query datasources in your Grafana instance
- **[IBM wxflows](https://github.com/IBM/wxflows/tree/main/examples/mcp/javascript)** - Tool platform by IBM to build, test and deploy tools for any data source
- <img height="12" width="12" src="https://integration.app/favicon.ico" alt="Integration App Icon" /> **[Integration App](https://github.com/integration-app/mcp-server)** - Interact with any other SaaS applications on behalf of your customers. 
- <img height="12" width="12" src="https://cdn.simpleicons.org/jetbrains" /> **[JetBrains](https://github.com/JetBrains/mcp-jetbrains)** – Work on your code with JetBrains IDEs
- <img height="12" width="12" src="https://kagi.com/favicon.ico" alt="Kagi Logo" /> **[Kagi Search](https://github.com/kagisearch/kagimcp)** - Search the web using Kagi's search API
- <img height="12" width="12" src="https://www.meilisearch.com/favicon.ico" alt="Meilisearch Logo" /> **[Meilisearch](https://github.com/meilisearch/meilisearch-mcp)** - Interact & query with Meilisearch (Full-text & semantic search API)
- <img height="12" width="12" src="https://metoro.io/static/images/logos/Metoro.svg" /> **[Metoro](https://github.com/metoro-io/metoro-mcp-server)** - Query and interact with kubernetes environments monitored by Metoro
- <img height="12" width="12" src="https://www.motherduck.com/favicon.ico" alt="MotherDuck Logo" /> **[MotherDuck](https://github.com/motherduckdb/mcp-server-motherduck)** - Query and analyze data with MotherDuck and local DuckDB
- <img height="12" width="12" src="https://needle-ai.com/images/needle-logo-orange-2-rounded.png" alt="Needle AI Logo" /> **[Needle](https://github.com/needle-ai/needle-mcp)** - Production-ready RAG out of the box to search and retrieve data from your own documents.
- <img height="12" width="12" src="https://neo4j.com/favicon.ico" alt="Neo4j Logo" /> **[Neo4j](https://github.com/neo4j-contrib/mcp-neo4j/)** - Neo4j graph database server (schema + read/write-cypher) and separate graph database backed memory
- **[Neon](https://github.com/neondatabase/mcp-server-neon)** - Interact with the Neon serverless Postgres platform
- <img height="12" width="12" src="https://oxylabs.io/favicon.ico" alt="Oxylabs Logo" /> **[Oxylabs](https://github.com/oxylabs/oxylabs-mcp)** - Scrape websites with Oxylabs Web API, supporting dynamic rendering and parsing for structured data extraction.
- <img height="12" width="12" src="https://qdrant.tech/img/brand-resources-logos/logomark.svg" /> **[Qdrant](https://github.com/qdrant/mcp-server-qdrant/)** - Implement semantic memory layer on top of the Qdrant vector search engine
- **[Raygun](https://github.com/MindscapeHQ/mcp-server-raygun)** - Interact with your crash reporting and real using monitoring data on your Raygun account
- <img height="12" width="12" src="https://riza.io/favicon.ico" alt="Riza logo" /> **[Riza](https://github.com/riza-io/riza-mcp)** - Arbitrary code execution and tool-use platform for LLMs by [Riza](https://riza.io)
- <img height="12" width="12" src="https://pics.fatwang2.com/56912e614b35093426c515860f9f2234.svg" /> [Search1API](https://github.com/fatwang2/search1api-mcp) - One API for Search, Crawling, and Sitemaps
- <img height="12" width="12" src="https://tavily.com/favicon.ico" alt="Tavily Logo" /> **[Tavily](https://github.com/tavily-ai/tavily-mcp)** - Search engine for AI agents (search + extract) powered by [Tavily](https://tavily.com/)
- <img height="12" width="12" src="https://www.tinybird.co/favicon.ico" alt="Tinybird Logo" /> **[Tinybird](https://github.com/tinybirdco/mcp-tinybird)** - Interact with Tinybird serverless ClickHouse platform
- <img height="12" width="12" src="https://verodat.io/assets/favicon-16x16.png" alt="Verodat Logo" /> **[Verodat](https://github.com/ThinkEvolveSolve/verodat-mcp-server)** - Interact with Verodat AI Ready Data platform

### 🌎 Community Servers

A growing set of community-developed and maintained servers demonstrates various applications of MCP across different domains.

> **Note:** Community servers are **untested** and should be used at **your own risk**. They are not affiliated with or endorsed by Anthropic.

- **[AWS S3](https://github.com/aws-samples/sample-mcp-server-s3)** - A sample MCP server for AWS S3 that flexibly fetches objects from S3 such as PDF documents
- **[AWS](https://github.com/rishikavikondala/mcp-server-aws)** - Perform operations on your AWS resources using an LLM
- **[Airtable](https://github.com/domdomegg/airtable-mcp-server)** - Read and write access to [Airtable](https://airtable.com/) databases, with schema inspection.
- **[Airtable](https://github.com/felores/airtable-mcp)** - Airtable Model Context Protocol Server.
- **[AlphaVantage](https://github.com/calvernaz/alphavantage)** - MCP server for stock market data API [AlphaVantage](https://www.alphavantage.co)
- **[Anki](https://github.com/scorzeth/anki-mcp-server)** - An MCP server for interacting with your [Anki](https://apps.ankiweb.net) decks and cards.
- **[Any Chat Completions](https://github.com/pyroprompts/any-chat-completions-mcp)** - Interact with any OpenAI SDK Compatible Chat Completions API like OpenAI, Perplexity, Groq, xAI and many more.
- **[Atlassian](https://github.com/sooperset/mcp-atlassian)** - Interact with Atlassian Cloud products (Confluence and Jira) including searching/reading Confluence spaces/pages, accessing Jira issues, and project metadata.
- **[BigQuery](https://github.com/LucasHild/mcp-server-bigquery)** (by LucasHild) - This server enables LLMs to inspect database schemas and execute queries on BigQuery.
- **[BigQuery](https://github.com/ergut/mcp-bigquery-server)** (by ergut) - Server implementation for Google BigQuery integration that enables direct BigQuery database access and querying capabilities
- **[Calendar](https://github.com/GongRzhe/Calendar-MCP-Server)** - Google Calendar integration server enabling AI assistants to manage calendar events through natural language interactions.
- **[CFBD API](https://github.com/lenwood/cfbd-mcp-server)** - An MCP server for the [College Football Data API](https://collegefootballdata.com/).
- **[ChatMCP](https://github.com/AI-QL/chat-mcp)** – An Open Source Cross-platform GUI Desktop application compatible with Linux, macOS, and Windows, enabling seamless interaction with MCP servers across dynamically selectable LLMs, by **[AIQL](https://github.com/AI-QL)**
- **[ChatSum](https://github.com/mcpso/mcp-server-chatsum)** - Query and Summarize chat messages with LLM. by [mcpso](https://mcp.so)
- **[Chroma](https://github.com/privetin/chroma)** - Vector database server for semantic document search and metadata filtering, built on Chroma
- **[ClaudePost](https://github.com/ZilongXue/claude-post)** - ClaudePost enables seamless email management for Gmail, offering secure features like email search, reading, and sending.
- **[Cloudinary](https://github.com/felores/cloudinary-mcp-server)** - Cloudinary Model Context Protocol Server to upload media to Cloudinary and get back the media link and details.
- **[code-sandbox-mcp](https://github.com/Automata-Labs-team/code-sandbox-mcp)** - An MCP server to create secure code sandbox environment for executing code within Docker containers.
- **[cognee-mcp](https://github.com/topoteretes/cognee/tree/main/cognee-mcp)** - GraphRAG memory server with customizable ingestion, data processing and search
- **[coin_api_mcp](https://github.com/longmans/coin_api_mcp)** - Provides access to [coinmarketcap](https://coinmarketcap.com/) cryptocurrency data.
- **[Contentful-mcp](https://github.com/ivo-toby/contentful-mcp)** - Read, update, delete, publish content in your [Contentful](https://contentful.com) space(s) from this MCP Server.
- **[Data Exploration](https://github.com/reading-plus-ai/mcp-server-data-exploration)** - MCP server for autonomous data exploration on .csv-based datasets, providing intelligent insights with minimal effort. NOTE: Will execute arbitrary Python code on your machine, please use with caution!
- **[Dataset Viewer](https://github.com/privetin/dataset-viewer)** - Browse and analyze Hugging Face datasets with features like search, filtering, statistics, and data export
- **[DeepSeek MCP Server](https://github.com/DMontgomery40/deepseek-mcp-server)** - Model Context Protocol server integrating DeepSeek's advanced language models, in addition to [other useful API endpoints](https://github.com/DMontgomery40/deepseek-mcp-server?tab=readme-ov-file#features)
- **[Descope](https://github.com/descope-sample-apps/descope-mcp-server)** - An MCP server to integrate with [Descope](https://descope.com) to search audit logs, manage users, and more.
- **[DevRev](https://github.com/kpsunil97/devrev-mcp-server)** - An MCP server to integrate with DevRev APIs to search through your DevRev Knowledge Graph where objects can be imported from diff. sources listed [here](https://devrev.ai/docs/import#available-sources).
- **[Dify](https://github.com/YanxingLiu/dify-mcp-server)** - A simple implementation of an MCP server for dify workflows.
- **[Discord](https://github.com/v-3/discordmcp)** - A MCP server to connect to Discord guilds through a bot and read and write messages in channels
- **[Docker](https://github.com/ckreiling/mcp-server-docker)** - Integrate with Docker to manage containers, images, volumes, and networks.
- **[Drupal](https://github.com/Omedia/mcp-server-drupal)** - Server for interacting with [Drupal](https://www.drupal.org/project/mcp) using STDIO transport layer.
- **[Elasticsearch](https://github.com/cr7258/elasticsearch-mcp-server)** - MCP server implementation that provides Elasticsearch interaction.
- **[ElevenLabs](https://github.com/mamertofabian/elevenlabs-mcp-server)** - A server that integrates with ElevenLabs text-to-speech API capable of generating full voiceovers with multiple voices.
- **[Everything Search](https://github.com/mamertofabian/mcp-everything-search)** - Fast file searching capabilities across Windows (using [Everything SDK](https://www.voidtools.com/support/everything/sdk/)), macOS (using mdfind command), and Linux (using locate/plocate command).
- **[Fetch](https://github.com/zcaceres/fetch-mcp)** - A server that flexibly fetches HTML, JSON, Markdown, or plaintext.
- **[FireCrawl](https://github.com/vrknetha/mcp-server-firecrawl)** - Advanced web scraping with JavaScript rendering, PDF support, and smart rate limiting
- **[FlightRadar24](https://github.com/sunsetcoder/flightradar24-mcp-server)** - A Claude Desktop MCP server that helps you track flights in real-time using Flightradar24 data.
- **[Glean](https://github.com/longyi1207/glean-mcp-server)** - A server that uses Glean API to search and chat.
- **[Gmail](https://github.com/GongRzhe/Gmail-MCP-Server)** - A Model Context Protocol (MCP) server for Gmail integration in Claude Desktop with auto authentication support.
- **[Goal Story](https://github.com/hichana/goalstory-mcp)** - a Goal Tracker and Visualization Tool for personal and professional development.
- **[Golang Filesystem Server](https://github.com/mark3labs/mcp-filesystem-server)** - Secure file operations with configurable access controls built with Go!
- **[Google Calendar](https://github.com/v-3/google-calendar)** - Integration with Google Calendar to check schedules, find time, and add/delete events
- **[Google Calendar](https://github.com/nspady/google-calendar-mcp)** - Google Calendar MCP Server for managing Google calendar events. Also supports searching for events by attributes like title and location.
- **[Google Tasks](https://github.com/zcaceres/gtasks-mcp)** - Google Tasks API Model Context Protocol Server.
- **[Home Assistant](https://github.com/tevonsb/homeassistant-mcp)** - Interact with [Home Assistant](https://www.home-assistant.io/) including viewing and controlling lights, switches, sensors, and all other Home Assistant entities.
- **[HubSpot](https://github.com/buryhuang/mcp-hubspot)** - HubSpot CRM integration for managing contacts and companies. Create and retrieve CRM data directly through Claude chat.
- **[HuggingFace Spaces](https://github.com/evalstate/mcp-hfspace)** - Server for using HuggingFace Spaces, supporting Open Source Image, Audio, Text Models and more. Claude Desktop mode for easy integration.
- **[Inoyu](https://github.com/sergehuber/inoyu-mcp-unomi-server)** - Interact with an Apache Unomi CDP customer data platform to retrieve and update customer profiles
- **[JSON](https://github.com/GongRzhe/JSON-MCP-Server)** - JSON handling and processing server with advanced query capabilities using JSONPath syntax and support for array, string, numeric, and date operations.
- **[Keycloak MCP](https://github.com/ChristophEnglisch/keycloak-model-context-protocol)** - This MCP server enables natural language interaction with Keycloak for user and realm management including creating, deleting, and listing users and realms.
- **[Kubernetes](https://github.com/Flux159/mcp-server-kubernetes)** - Connect to Kubernetes cluster and manage pods, deployments, and services.
- **[Linear](https://github.com/jerhadf/linear-mcp-server)** - Allows LLM to interact with Linear's API for project management, including searching, creating, and updating issues.
- **[LlamaCloud](https://github.com/run-llama/mcp-server-llamacloud)** (by marcusschiesser) - Integrate the data stored in a managed index on [LlamaCloud](https://cloud.llamaindex.ai/)
<<<<<<< HEAD
- **[MCP Compass](https://github.com/liuyoshio/mcp-compass)** - Suggest the right MCP server for your needs
=======
- **[llm-context](https://github.com/cyberchitta/llm-context.py)** - Provides a repo-packing MCP tool with configurable profiles that specify file inclusion/exclusion patterns and optional prompts.
>>>>>>> b5b41e00
- **[MCP Installer](https://github.com/anaisbetts/mcp-installer)** - This server is a server that installs other MCP servers for you.
- **[mcp-k8s-go](https://github.com/strowk/mcp-k8s-go)** - Golang-based Kubernetes server for MCP to browse pods and their logs, events, namespaces and more. Built to be extensible.
- **[MSSQL](https://github.com/aekanun2020/mcp-server/)** - MSSQL database integration with configurable access controls and schema inspection
- **[Markdownify](https://github.com/zcaceres/mcp-markdownify-server)** - MCP to convert almost anything to Markdown (PPTX, HTML, PDF, Youtube Transcripts and more)
- **[Minima](https://github.com/dmayboroda/minima)** - MCP server for RAG on local files
- **[MongoDB](https://github.com/kiliczsh/mcp-mongo-server)** - A Model Context Protocol Server for MongoDB.
- **[MySQL](https://github.com/benborla/mcp-server-mysql)** (by benborla) - MySQL database integration in NodeJS with configurable access controls and schema inspection
- **[MySQL](https://github.com/designcomputer/mysql_mcp_server)** (by DesignComputer) - MySQL database integration in Python with configurable access controls and schema inspection
- **[NS Travel Information](https://github.com/r-huijts/ns-mcp-server)** - Access Dutch Railways (NS) real-time train travel information and disruptions through the official NS API.
- **[Neovim](https://github.com/bigcodegen/mcp-neovim-server)** - An MCP Server for your Neovim session.
- **[Notion](https://github.com/suekou/mcp-notion-server)** (by suekou) - Interact with Notion API.
- **[Notion](https://github.com/v-3/notion-server)** (by v-3) - Notion MCP integration. Search, Read, Update, and Create pages through Claude chat.
- **[oatpp-mcp](https://github.com/oatpp/oatpp-mcp)** - C++ MCP integration for Oat++. Use [Oat++](https://oatpp.io) to build MCP servers.
- **[Obsidian Markdown Notes](https://github.com/calclavia/mcp-obsidian)** - Read and search through your Obsidian vault or any directory containing Markdown notes
- **[obsidian-mcp](https://github.com/StevenStavrakis/obsidian-mcp)** - (by Steven Stavrakis) An MCP server for Obsidian.md with tools for searching, reading, writing, and organizing notes.
- **[OpenAPI](https://github.com/snaggle-ai/openapi-mcp-server)** - Interact with [OpenAPI](https://www.openapis.org/) APIs.
- **[OpenCTI](https://github.com/Spathodea-Network/opencti-mcp)** - Interact with OpenCTI platform to retrieve threat intelligence data including reports, indicators, malware and threat actors.
- **[OpenRPC](https://github.com/shanejonas/openrpc-mpc-server)** - Interact with and discover JSON-RPC APIs via [OpenRPC](https://open-rpc.org).
- **[Open Strategy Partners Marketing Tools](https://github.com/open-strategy-partners/osp_marketing_tools)** - Content editing codes, value map, and positioning tools for product marketing.
- **[Pandoc](https://github.com/vivekVells/mcp-pandoc)** - MCP server for seamless document format conversion using Pandoc, supporting Markdown, HTML, PDF, DOCX (.docx), csv and more.
- **[Pinecone](https://github.com/sirmews/mcp-pinecone)** - MCP server for searching and uploading records to Pinecone. Allows for simple RAG features, leveraging Pinecone's Inference API.
- **[Placid.app](https://github.com/felores/placid-mcp-server)** - Generate image and video creatives using Placid.app templates
- **[Playwright](https://github.com/executeautomation/mcp-playwright)** - This MCP Server will help you run browser automation and webscraping using Playwright
- **[Postman](https://github.com/shannonlal/mcp-postman)** - MCP server for running Postman Collections locally via Newman. Allows for simple execution of Postman Server and returns the results of whether the collection passed all the tests.
- **[Reaper](https://github.com/dschuler36/reaper-mcp-server)** - Interact with your [Reaper](https://www.reaper.fm/) (Digital Audio Workstation) projects.
- **[RAG Web Browser](https://github.com/apify/mcp-server-rag-web-browser)** An MCP server for Apify's open-source RAG Web Browser [Actor](https://apify.com/apify/rag-web-browser) to perform web searches, scrape URLs, and return content in Markdown.
- **[Redis](https://github.com/GongRzhe/REDIS-MCP-Server)** - Redis database operations and caching microservice server with support for key-value operations, expiration management, and pattern-based key listing.
- **[Rememberizer AI](https://github.com/skydeckai/mcp-server-rememberizer)** - An MCP server designed for interacting with the Rememberizer data source, facilitating enhanced knowledge retrieval.
- **[Rijksmuseum](https://github.com/r-huijts/rijksmuseum-mcp)** - Interface with the Rijksmuseum API to search artworks, retrieve artwork details, access image tiles, and explore user collections.
- **[Salesforce MCP](https://github.com/smn2gnt/MCP-Salesforce)** - Interact with Salesforce Data and Metadata
- **[Scholarly](https://github.com/adityak74/mcp-scholarly)** - A MCP server to search for scholarly and academic articles.
- **[SearXNG](https://github.com/ihor-sokoliuk/mcp-searxng)** - A Model Context Protocol Server for [SearXNG](https://docs.searxng.org)
- **[Snowflake](https://github.com/isaacwasserman/mcp-snowflake-server)** - This MCP server enables LLMs to interact with Snowflake databases, allowing for secure and controlled data operations.
- **[Spotify](https://github.com/varunneal/spotify-mcp)** - This MCP allows an LLM to play and use Spotify.
- **[TMDB](https://github.com/Laksh-star/mcp-server-tmdb)** - This MCP server integrates with The Movie Database (TMDB) API to provide movie information, search capabilities, and recommendations.
- **[Tavily search](https://github.com/RamXX/mcp-tavily)** - An MCP server for Tavily's search & news API, with explicit site inclusions/exclusions
- **[Todoist](https://github.com/abhiz123/todoist-mcp-server)** - Interact with Todoist to manage your tasks.
- **[Travel Planner](https://github.com/GongRzhe/TRAVEL-PLANNER-MCP-Server)** - Travel planning and itinerary management server integrating with Google Maps API for location search, place details, and route calculations.
- **[Vega-Lite](https://github.com/isaacwasserman/mcp-vegalite-server)** - Generate visualizations from fetched data using the VegaLite format and renderer.
- **[Video Editor](https://github.com/burningion/video-editing-mcp)** - A Model Context Protocol Server to add, edit, and search videos with [Video Jungle](https://www.video-jungle.com/).
- **[Windows CLI](https://github.com/SimonB97/win-cli-mcp-server)** - MCP server for secure command-line interactions on Windows systems, enabling controlled access to PowerShell, CMD, and Git Bash shells.
- **[X (Twitter)](https://github.com/EnesCinr/twitter-mcp)** (by EnesCinr) - Interact with twitter API. Post tweets and search for tweets by query.
- **[X (Twitter)](https://github.com/vidhupv/x-mcp)** (by vidhupv) - Create, manage and publish X/Twitter posts directly through Claude chat.
- **[XMind](https://github.com/apeyroux/mcp-xmind)** - Read and search through your XMind directory containing XMind files.


## 📚 Frameworks

These are high-level frameworks that make it easier to build MCP servers or clients.

### For servers

* [EasyMCP](https://github.com/zcaceres/easy-mcp/) (TypeScript)
* [FastMCP](https://github.com/punkpeye/fastmcp) (TypeScript)
* **[Foxy Contexts](https://github.com/strowk/foxy-contexts)** – A library to build MCP servers in Golang by **[strowk](https://github.com/strowk)**

### For clients

* **[codemirror-mcp](https://github.com/marimo-team/codemirror-mcp)** - CodeMirror extension that implements the Model Context Protocol (MCP) for resource mentions and prompt commands

## 📚 Resources

Additional resources on MCP.

- **[AiMCP](https://www.aimcp.info)** - A collection of MCP clients&servers to find the right mcp tools by **[Hekmon](https://github.com/hekmon8)**
- **[Awesome Crypto MCP Servers by badkk](https://github.com/badkk/awesome-crypto-mcp-servers)** - A curated list of MCP servers by **[Luke Fan](https://github.com/badkk)**
- **[Awesome MCP Servers by appcypher](https://github.com/appcypher/awesome-mcp-servers)** - A curated list of MCP servers by **[Stephen Akinyemi](https://github.com/appcypher)**
- **[Awesome MCP Servers by punkpeye](https://github.com/punkpeye/awesome-mcp-servers)** (**[website](https://glama.ai/mcp/servers)**) - A curated list of MCP servers by **[Frank Fiegel](https://github.com/punkpeye)**
- **[Awesome MCP Servers by wong2](https://github.com/wong2/awesome-mcp-servers)** (**[website](https://mcpservers.org)**) - A curated list of MCP servers by **[wong2](https://github.com/wong2)**
- **[Discord Server](https://glama.ai/mcp/discord)** – A community discord server dedicated to MCP by **[Frank Fiegel](https://github.com/punkpeye)**
- **[MCP Badges](https://github.com/mcpx-dev/mcp-badges)** – Quickly highlight your MCP project with clear, eye-catching badges, by **[Ironben](https://github.com/nanbingxyz)**
- **[MCP Servers Hub](https://github.com/apappascs/mcp-servers-hub)** (**[website](https://mcp-servers-hub-website.pages.dev/)**) - A curated list of MCP servers by **[apappascs](https://github.com/apappascs)**
- **[MCP X Community](https://x.com/i/communities/1861891349609603310)** – A X community for MCP by **[Xiaoyi](https://x.com/chxy)**
- **[mcp-cli](https://github.com/wong2/mcp-cli)** - A CLI inspector for the Model Context Protocol by **[wong2](https://github.com/wong2)**
- **[mcp-get](https://mcp-get.com)** - Command line tool for installing and managing MCP servers by **[Michael Latman](https://github.com/michaellatman)**
- **[mcp-manager](https://github.com/zueai/mcp-manager)** - Simple Web UI to install and manage MCP servers for Claude Desktop by **[Zue](https://github.com/zueai)**
- **[MCPHub](https://github.com/Jeamee/MCPHub-Desktop)** – An Open Source MacOS & Windows GUI Desktop app for discovering, installing and managing MCP servers by **[Jeamee](https://github.com/jeamee)**
- **[mcp.run](https://mcp.run)** - A hosted registry and control plane to install & run secure + portable MCP Servers.
- **[Open-Sourced MCP Servers Directory](https://github.com/chatmcp/mcp-directory)** - A curated list of MCP servers by **[mcpso](https://mcp.so)**
- <img height="12" width="12" src="https://opentools.com/favicon.ico" alt="OpenTools Logo" /> **[OpenTools](https://opentools.com)** - An open registry for finding, installing, and building with MCP servers by **[opentoolsteam](https://github.com/opentoolsteam)**
- **[PulseMCP](https://www.pulsemcp.com)** ([API](https://www.pulsemcp.com/api)) - Community hub & weekly newsletter for discovering MCP servers, clients, articles, and news by **[Tadas Antanavicius](https://github.com/tadasant)**, **[Mike Coughlin](https://github.com/macoughl)**, and **[Ravina Patel](https://github.com/ravinahp)**
- **[r/mcp](https://www.reddit.com/r/mcp)** – A Reddit community dedicated to MCP by **[Frank Fiegel](https://github.com/punkpeye)**
- **[Smithery](https://smithery.ai/)** - A registry of MCP servers to find the right tools for your LLM agents by **[Henry Mao](https://github.com/calclavia)**
- **[Toolbase](https://gettoolbase.ai)** - Desktop application that manages tools and MCP servers with just a few clicks - no coding required by **[gching](https://github.com/gching)**

## 🚀 Getting Started

### Using MCP Servers in this Repository
Typescript-based servers in this repository can be used directly with `npx`.

For example, this will start the [Memory](src/memory) server:
```sh
npx -y @modelcontextprotocol/server-memory
```

Python-based servers in this repository can be used directly with [`uvx`](https://docs.astral.sh/uv/concepts/tools/) or [`pip`](https://pypi.org/project/pip/). `uvx` is recommended for ease of use and setup.

For example, this will start the [Git](src/git) server:
```sh
# With uvx
uvx mcp-server-git

# With pip
pip install mcp-server-git
python -m mcp_server_git
```

Follow [these](https://docs.astral.sh/uv/getting-started/installation/) instructions to install `uv` / `uvx` and [these](https://pip.pypa.io/en/stable/installation/) to install `pip`.

### Using an MCP Client
However, running a server on its own isn't very useful, and should instead be configured into an MCP client. For example, here's the Claude Desktop configuration to use the above server:

```json
{
  "mcpServers": {
    "memory": {
      "command": "npx",
      "args": ["-y", "@modelcontextprotocol/server-memory"]
    }
  }
}
```

Additional examples of using the Claude Desktop as an MCP client might look like:

```json
{
  "mcpServers": {
    "filesystem": {
      "command": "npx",
      "args": ["-y", "@modelcontextprotocol/server-filesystem", "/path/to/allowed/files"]
    },
    "git": {
      "command": "uvx",
      "args": ["mcp-server-git", "--repository", "path/to/git/repo"]
    },
    "github": {
      "command": "npx",
      "args": ["-y", "@modelcontextprotocol/server-github"],
      "env": {
        "GITHUB_PERSONAL_ACCESS_TOKEN": "<YOUR_TOKEN>"
      }
    },
    "postgres": {
      "command": "npx",
      "args": ["-y", "@modelcontextprotocol/server-postgres", "postgresql://localhost/mydb"]
    }
  }
}
```

## 🛠️ Creating Your Own Server

Interested in creating your own MCP server? Visit the official documentation at [modelcontextprotocol.io](https://modelcontextprotocol.io/introduction) for comprehensive guides, best practices, and technical details on implementing MCP servers.

## 🤝 Contributing

See [CONTRIBUTING.md](CONTRIBUTING.md) for information about contributing to this repository.

## 🔒 Security

See [SECURITY.md](SECURITY.md) for reporting security vulnerabilities.

## 📜 License

This project is licensed under the MIT License - see the [LICENSE](LICENSE) file for details.

## 💬 Community

- [GitHub Discussions](https://github.com/orgs/modelcontextprotocol/discussions)

## ⭐ Support

If you find MCP servers useful, please consider starring the repository and contributing new servers or improvements!

---

Managed by Anthropic, but built together with the community. The Model Context Protocol is open source and we encourage everyone to contribute their own servers and improvements!<|MERGE_RESOLUTION|>--- conflicted
+++ resolved
@@ -125,11 +125,8 @@
 - **[Kubernetes](https://github.com/Flux159/mcp-server-kubernetes)** - Connect to Kubernetes cluster and manage pods, deployments, and services.
 - **[Linear](https://github.com/jerhadf/linear-mcp-server)** - Allows LLM to interact with Linear's API for project management, including searching, creating, and updating issues.
 - **[LlamaCloud](https://github.com/run-llama/mcp-server-llamacloud)** (by marcusschiesser) - Integrate the data stored in a managed index on [LlamaCloud](https://cloud.llamaindex.ai/)
-<<<<<<< HEAD
+- **[llm-context](https://github.com/cyberchitta/llm-context.py)** - Provides a repo-packing MCP tool with configurable profiles that specify file inclusion/exclusion patterns and optional prompts.
 - **[MCP Compass](https://github.com/liuyoshio/mcp-compass)** - Suggest the right MCP server for your needs
-=======
-- **[llm-context](https://github.com/cyberchitta/llm-context.py)** - Provides a repo-packing MCP tool with configurable profiles that specify file inclusion/exclusion patterns and optional prompts.
->>>>>>> b5b41e00
 - **[MCP Installer](https://github.com/anaisbetts/mcp-installer)** - This server is a server that installs other MCP servers for you.
 - **[mcp-k8s-go](https://github.com/strowk/mcp-k8s-go)** - Golang-based Kubernetes server for MCP to browse pods and their logs, events, namespaces and more. Built to be extensible.
 - **[MSSQL](https://github.com/aekanun2020/mcp-server/)** - MSSQL database integration with configurable access controls and schema inspection
