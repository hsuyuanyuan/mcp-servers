--- conflicted
+++ resolved
@@ -54,14 +54,10 @@
 - **[MCP Installer](https://github.com/anaisbetts/mcp-installer)** - This server is a server that installs other MCP servers for you.
 - **[Spotify](https://github.com/varunneal/spotify-mcp)** - This MCP allows an LLM to play and use Spotify. 
 - **[Inoyu](https://github.com/sergehuber/inoyu-mcp-unomi-server)** - Interact with an Apache Unomi CDP customer data platform to retrieve and update customer profiles
-<<<<<<< HEAD
+- **[Snowflake](https://github.com/datawiz168/mcp-snowflake-service)** - This MCP server enables LLMs to interact with Snowflake databases, allowing for secure and controlled data operations.
 - **[MySQL](https://github.com/designcomputer/mysql_mcp_server)** - (by DesignComputer) MySQL database integration based on Python with configurable access controls and schema inspection
 - **[MySQL](https://github.com/benborla/mcp-server-mysql)** - (by benborla) MySQL database integration based on NodeJS with configurable access controls and schema inspection
-=======
-- **[Snowflake](https://github.com/datawiz168/mcp-snowflake-service)** - This MCP server enables LLMs to interact with Snowflake databases, allowing for secure and controlled data operations.
-- **[MySQL](https://github.com/designcomputer/mysql_mcp_server)** - MySQL database integration with configurable access controls and schema inspection
 - **[MSSQL](https://github.com/aekanun2020/mcp-server/)** - MSSQL database integration with configurable access controls and schema inspection
->>>>>>> deacc07e
 - **[BigQuery](https://github.com/LucasHild/mcp-server-bigquery)** (by LucasHild) - This server enables LLMs to inspect database schemas and execute queries on BigQuery.
 - **[BigQuery](https://github.com/ergut/mcp-bigquery-server)** (by ergut) - Server implementation for Google BigQuery integration that enables direct BigQuery database access and querying capabilities
 - **[Todoist](https://github.com/abhiz123/todoist-mcp-server)** - Interact with Todoist to manage your tasks.
